import React, { useState, useEffect } from 'react';
import { Card, CardContent, CardHeader, CardTitle } from "@/components/ui/card";
import { Tabs, TabsContent, TabsList, TabsTrigger } from "@/components/ui/tabs";
import { Button } from "@/components/ui/button";
import { Badge } from "@/components/ui/badge";
import { Switch } from "@/components/ui/switch";
import { Label } from "@/components/ui/label";
import { Input } from "@/components/ui/input";
import { Textarea } from "@/components/ui/textarea";
import {
  Select,
  SelectContent,
  SelectItem,
  SelectTrigger,
  SelectValue,
} from "@/components/ui/select";
import { 
  Shield, 
  Users, 
  Key,
  Lock,
  Unlock,
  Eye,
  Edit,
  Trash2,
  Plus,
  Settings,
  Crown,
  UserCheck,
  AlertTriangle,
  CheckCircle,
  Loader2,
  Search,
  Filter,
  RefreshCw,
  Info
} from 'lucide-react';
import { useToast } from '@/hooks/use-toast';
import {
  Alert,
  AlertDescription,
  AlertTitle,
} from "@/components/ui/alert";
import {
  useRoles,
  usePermissionsByCategory,
  usePermissionCategories,
  useCreateRole,
  useUpdateRole,
  useDeleteRole,
  useAuditLogs,
  usePermissionSystemStats
} from '@/hooks/useRoleBasedAccess';
import { useTenant } from '@/contexts/TenantContext';
import {
  Dialog,
  DialogContent,
  DialogDescription,
  DialogHeader,
  DialogTitle,
  DialogTrigger,
} from "@/components/ui/dialog";
import {
  AlertDialog,
  AlertDialogAction,
  AlertDialogCancel,
  AlertDialogContent,
  AlertDialogDescription,
  AlertDialogFooter,
  AlertDialogHeader,
  AlertDialogTitle,
  AlertDialogTrigger,
} from "@/components/ui/alert-dialog";

// تعريف أنواع البيانات
interface Role {
  id: string;
  name: string;
  display_name: string;
  description: string;
  level: number;
  is_active: boolean;
  is_system: boolean;
  is_default: boolean;
  tenant_id?: string;
  created_at: string;
  updated_at: string;
}

interface Permission {
  id: string;
  name: string;
  display_name: string;
  description: string;
  category: string;
  is_active: boolean;
}

interface AuditLog {
  id: string;
  action: string;
  user_id: string;
  target_type: string;
  target_id: string;
  details: any;
  created_at: string;
}

// نوع للإحصائيات
interface SystemStats {
  total_users: number;
  active_roles: number;
  total_permissions: number;
  recent_logins: number;
}

const AdvancedPermissions: React.FC = () => {
  const { toast } = useToast();
  const { currentTenant } = useTenant();
  
  // States
  const [selectedRole, setSelectedRole] = useState<Role | null>(null);
  const [showCreateRole, setShowCreateRole] = useState(false);
  const [showPermissionMatrix, setShowPermissionMatrix] = useState(false);
  const [roleToDelete, setRoleToDelete] = useState<Role | null>(null);
  const [searchTerm, setSearchTerm] = useState('');
  const [selectedCategory, setSelectedCategory] = useState<string>('all');
  
  // Fetching data using real hooks
  const { 
    data: roles = [], 
    isLoading: rolesLoading, 
    error: rolesError,
    refetch: refetchRoles 
  } = useRoles(currentTenant?.id);
  
  const { 
    data: permissionsByCategory = {}, 
    isLoading: permissionsLoading,
    error: permissionsError 
  } = usePermissionsByCategory();
  
  const { 
    data: categories = [], 
    isLoading: categoriesLoading,
    error: categoriesError 
  } = usePermissionCategories();
  
  const { 
    data: auditLogs = [], 
    isLoading: auditLoading 
  } = useAuditLogs(currentTenant?.id, undefined, 50);
  
  const { 
    data: systemStats, 
    isLoading: statsLoading 
  } = usePermissionSystemStats();
  
  // Mutations
  const createRoleMutation = useCreateRole();
  const updateRoleMutation = useUpdateRole();
  const deleteRoleMutation = useDeleteRole();

  // Check if there are any critical errors indicating missing tables
  const hasCriticalErrors = rolesError || permissionsError || categoriesError;
  const isUsingMockData = roles.length > 0 && roles[0].id === '1';

  // New role form state - إضافة الخصائص المفقودة
  const [newRoleForm, setNewRoleForm] = useState({
    name: '',
    display_name: '',
    description: '',
    level: 100,
    is_active: true,
    is_system: false,
    is_default: false,
    tenant_id: currentTenant?.id
  });

  // Reset form
  const resetNewRoleForm = () => {
    setNewRoleForm({
      name: '',
      display_name: '',
      description: '',
      level: 100,
      is_active: true,
      is_system: false,
      is_default: false,
      tenant_id: currentTenant?.id
    });
  };

  // تعريف أعمدة جدول الأدوار
  const roleColumns = [
    {
      key: 'display_name',
      label: 'اسم الدور',
      sortable: true,
      render: (role: Role) => (
        <div className="flex items-center space-x-2 space-x-reverse">
          <Crown className={`w-4 h-4 ${role.is_system ? 'text-yellow-500' : 'text-gray-400'}`} />
          <span className="font-medium">{role.display_name}</span>
          {role.is_default && <Badge variant="secondary" className="text-xs">افتراضي</Badge>}
        </div>
      )
    },
    {
      key: 'description',
      label: 'الوصف',
      sortable: false,
      render: (role: Role) => (
        <span className="text-gray-600 text-sm">{role.description || 'لا يوجد وصف'}</span>
      )
    },
    {
      key: 'level',
      label: 'المستوى',
      sortable: true,
      render: (role: Role) => (
        <Badge variant={role.level >= 900 ? 'destructive' : role.level >= 500 ? 'default' : 'secondary'}>
          {role.level}
        </Badge>
      )
    },
    {
      key: 'is_active',
      label: 'الحالة',
      sortable: true,
      render: (role: Role) => (
        <Badge variant={role.is_active ? 'default' : 'secondary'}>
          {role.is_active ? 'نشط' : 'غير نشط'}
        </Badge>
      )
    },
    {
      key: 'actions',
      label: 'الإجراءات',
      sortable: false,
      render: (role: Role) => (
        <div className="flex items-center space-x-2 space-x-reverse">
          <Button
            variant="ghost"
            size="sm"
            onClick={() => {
              setSelectedRole(role);
              setNewRoleForm({
                name: role.name,
                display_name: role.display_name,
                description: role.description,
                level: role.level,
                is_active: role.is_active,
                is_system: role.is_system,
                is_default: role.is_default,
                tenant_id: role.tenant_id
              });
              setShowCreateRole(true);
            }}
          >
            <Edit className="w-4 h-4" />
          </Button>
          <Button
            variant="ghost"
            size="sm"
            onClick={() => setRoleToDelete(role)}
            disabled={role.is_system}
          >
            <Trash2 className="w-4 h-4" />
          </Button>
        </div>
      )
    }
  ];

  // معالج إنشاء/تحديث الدور - إصلاح mutation calls
  const handleCreateRole = async () => {
    try {
      if (selectedRole) {
        // تحديث دور موجود - إصلاح تمرير البيانات
        await updateRoleMutation.mutateAsync({
          id: selectedRole.id,
          updates: {
            name: newRoleForm.name,
            display_name: newRoleForm.display_name,
            description: newRoleForm.description,
<<<<<<< HEAD
            level: newRoleForm.level,
            is_active: newRoleForm.is_active,
            is_system: newRoleForm.is_system,
            is_default: newRoleForm.is_default
=======
            level: newRoleForm.level
>>>>>>> a0c1de8c
          }
        });
        toast({
          title: 'تم التحديث بنجاح',
          description: `تم تحديث الدور ${newRoleForm.display_name} بنجاح`
        });
      } else {
<<<<<<< HEAD
        // إنشاء دور جديد - إضافة الخصائص المطلوبة
        await createRoleMutation.mutateAsync({
          ...newRoleForm,
          tenant_id: currentTenant?.id
=======
        // إنشاء دور جديد
        await createRoleMutation.mutateAsync({
          ...newRoleForm,
          is_active: true,
          is_system: false,
          is_default: false
>>>>>>> a0c1de8c
        });
        toast({
          title: 'تم الإنشاء بنجاح',
          description: `تم إنشاء الدور ${newRoleForm.display_name} بنجاح`
        });
      }
      
      setShowCreateRole(false);
      setSelectedRole(null);
      resetNewRoleForm();
      await refetchRoles(); // إضافة await
    } catch (error: any) {
      toast({
        title: 'خطأ',
        description: error.message || 'حدث خطأ غير متوقع',
        variant: 'destructive'
      });
    }
  };

  // معالج حذف الدور
  const handleDeleteRole = async () => {
    if (!roleToDelete) return;

    try {
      await deleteRoleMutation.mutateAsync(roleToDelete.id);
      toast({
        title: 'تم الحذف بنجاح',
        description: `تم حذف الدور ${roleToDelete.display_name} بنجاح`
      });
      setRoleToDelete(null);
      await refetchRoles(); // إضافة await
    } catch (error: any) {
      toast({
        title: 'خطأ في الحذف',
        description: error.message || 'لا يمكن حذف هذا الدور',
        variant: 'destructive'
      });
    }
  };

  // Helper function to format numbers
  const formatNumber = (num: number | undefined): string => {
    if (num === undefined || num === null) return '0';
    return num.toLocaleString('ar-SA');
  };

  // Filter roles based on search term
  const filteredRoles = roles.filter(role =>
    role.display_name.toLowerCase().includes(searchTerm.toLowerCase()) ||
    role.name.toLowerCase().includes(searchTerm.toLowerCase()) ||
    (role.description && role.description.toLowerCase().includes(searchTerm.toLowerCase()))
  );

  // إصلاح معالج الأحداث - تجنب استخدام refetch مباشرة
  const handleRefreshRoles = async () => {
    try {
      await refetchRoles();
      toast({
        title: 'تم التحديث',
        description: 'تم تحديث قائمة الأدوار بنجاح'
      });
    } catch (error) {
      toast({
        title: 'خطأ',
        description: 'فشل في تحديث البيانات',
        variant: 'destructive'
      });
    }
  };

  if (hasCriticalErrors) {
    return (
      <div className="container mx-auto p-6">
        <Alert className="border-red-200 bg-red-50">
          <AlertTriangle className="h-4 w-4 text-red-600" />
          <AlertTitle className="text-red-800">خطأ في النظام</AlertTitle>
          <AlertDescription className="text-red-700">
            حدث خطأ في تحميل بيانات الأدوار والصلاحيات. قد تكون الجداول غير موجودة أو هناك مشكلة في الاتصال.
            <div className="mt-2">
              <Button 
                variant="outline" 
                size="sm" 
                onClick={handleRefreshRoles}
                className="text-red-700 border-red-300 hover:bg-red-100"
              >
                <RefreshCw className="w-4 h-4 mr-2" />
                إعادة المحاولة
              </Button>
            </div>
          </AlertDescription>
        </Alert>
      </div>
    );
  }

  return (
<<<<<<< HEAD
    <div className="container mx-auto p-6 space-y-6" dir="rtl">
      <div className="flex items-center justify-between">
        <div>
          <h1 className="text-3xl font-bold text-gray-900">إدارة الأدوار والصلاحيات المتقدمة</h1>
          <p className="text-gray-600 mt-2">إدارة شاملة لأدوار المستخدمين وصلاحياتهم في النظام</p>
        </div>
        <div className="flex space-x-2 space-x-reverse">
          <Button
            onClick={handleRefreshRoles}
            variant="outline"
            disabled={rolesLoading}
          >
            <RefreshCw className={`w-4 h-4 mr-2 ${rolesLoading ? 'animate-spin' : ''}`} />
            تحديث البيانات
          </Button>
          <Button
            onClick={() => {
              resetNewRoleForm();
              setSelectedRole(null);
              setShowCreateRole(true);
            }}
          >
            <Plus className="w-4 h-4 mr-2" />
            دور جديد
          </Button>
=======
    <ErrorBoundary>
      <div className="space-y-6">
        {/* Header */}
        <div className="flex items-center justify-between">
          <div>
            <h2 className="text-2xl font-bold">نظام الصلاحيات المتقدم</h2>
            <p className="text-muted-foreground">
              إدارة الأدوار والصلاحيات للمستخدمين
            </p>
          </div>
          <div className="flex gap-2">
            <EnhancedButton
              onClick={() => refetchRoles()}
              variant="outline"
              icon={<RefreshCw className="w-4 h-4" />}
              loadingText="جاري التحديث..."
            >
              تحديث
            </EnhancedButton>
            <ActionButton
              action="create"
              itemName="دور جديد"
              onClick={() => {
                setSelectedRole(null);
                resetNewRoleForm();
                setShowCreateRole(true);
              }}
              icon={<Plus className="w-4 h-4" />}
            >
              دور جديد
            </ActionButton>
          </div>
>>>>>>> a0c1de8c
        </div>
      </div>

<<<<<<< HEAD
      {/* إحصائيات النظام - إصلاح active_users */}
      <div className="grid grid-cols-1 md:grid-cols-4 gap-6">
        <Card>
          <CardContent className="p-6">
            <div className="flex items-center justify-between">
              <div className="text-right">
                <p className="text-sm font-medium text-gray-600">إجمالي المستخدمين</p>
                <p className="text-2xl font-bold text-purple-600 text-right">
                  {formatNumber(systemStats?.total_users || 0)}
                </p>
              </div>
              <Users className="w-8 h-8 text-purple-600" />
            </div>
          </CardContent>
        </Card>

        <Card>
          <CardContent className="p-6">
            <div className="flex items-center justify-between">
              <div className="text-right">
                <p className="text-sm font-medium text-gray-600">الأدوار النشطة</p>
                <p className="text-2xl font-bold text-blue-600 text-right">
                  {formatNumber(systemStats?.active_roles || 0)}
                </p>
              </div>
              <Shield className="w-8 h-8 text-blue-600" />
            </div>
          </CardContent>
        </Card>
=======
        {/* System Stats */}
        {systemStats && (
          <div className="grid grid-cols-1 md:grid-cols-4 gap-4">
            <Card>
              <CardContent className="p-6">
                <div className="flex items-center justify-between">
                  <div>
                    <p className="text-sm font-medium text-muted-foreground text-right">الأدوار</p>
                    <p className="text-2xl font-bold text-right">{formatNumber(systemStats.total_roles)}</p>
                  </div>
                  <div className="w-8 h-8 bg-blue-100 rounded-full flex items-center justify-center">
                    <Users className="w-4 h-4 text-blue-600" />
                  </div>
                </div>
              </CardContent>
            </Card>
            
            <Card>
              <CardContent className="p-6">
                <div className="flex items-center justify-between">
                  <div>
                    <p className="text-sm font-medium text-muted-foreground text-right">الصلاحيات</p>
                    <p className="text-2xl font-bold text-green-600 text-right">{formatNumber(systemStats.total_permissions)}</p>
                  </div>
                  <div className="w-8 h-8 bg-green-100 rounded-full flex items-center justify-center">
                    <Shield className="w-4 h-4 text-green-600" />
                  </div>
                </div>
              </CardContent>
            </Card>
            
            <Card>
              <CardContent className="p-6">
                <div className="flex items-center justify-between">
                  <div>
                    <p className="text-sm font-medium text-muted-foreground text-right">المستخدمين النشطين</p>
                    <p className="text-2xl font-bold text-purple-600 text-right">{formatNumber(systemStats.active_users_with_roles)}</p>
                  </div>
                  <div className="w-8 h-8 bg-purple-100 rounded-full flex items-center justify-center">
                    <UserCheck className="w-4 h-4 text-purple-600" />
                  </div>
                </div>
              </CardContent>
            </Card>
            
            <Card>
              <CardContent className="p-6">
                <div className="flex items-center justify-between">
                  <div>
                    <p className="text-sm font-medium text-muted-foreground text-right">آخر تحديث</p>
                    <p className="text-2xl font-bold text-orange-600 text-right">اليوم</p>
                  </div>
                  <div className="w-8 h-8 bg-orange-100 rounded-full flex items-center justify-center">
                    <RefreshCw className="w-4 h-4 text-orange-600" />
                  </div>
                </div>
              </CardContent>
            </Card>
          </div>
        )}
>>>>>>> a0c1de8c

        <Card>
          <CardContent className="p-6">
            <div className="flex items-center justify-between">
              <div className="text-right">
                <p className="text-sm font-medium text-gray-600">إجمالي الصلاحيات</p>
                <p className="text-2xl font-bold text-green-600 text-right">
                  {formatNumber(systemStats?.total_permissions || 0)}
                </p>
              </div>
              <Key className="w-8 h-8 text-green-600" />
            </div>
          </CardContent>
        </Card>

        <Card>
          <CardContent className="p-6">
            <div className="flex items-center justify-between">
              <div className="text-right">
                <p className="text-sm font-medium text-gray-600">دخول حديث</p>
                <p className="text-2xl font-bold text-orange-600 text-right">
                  {formatNumber(systemStats?.recent_logins || 0)}
                </p>
              </div>
              <UserCheck className="w-8 h-8 text-orange-600" />
            </div>
          </CardContent>
        </Card>
      </div>

      <Tabs defaultValue="roles" className="w-full">
        <TabsList className="grid w-full grid-cols-4">
          <TabsTrigger value="roles">الأدوار</TabsTrigger>
          <TabsTrigger value="permissions">الصلاحيات</TabsTrigger>
          <TabsTrigger value="matrix">مصفوفة الصلاحيات</TabsTrigger>
          <TabsTrigger value="audit">سجل المراجعة</TabsTrigger>
        </TabsList>

        {/* تبويب الأدوار */}
        <TabsContent value="roles" className="space-y-6">
          <Card>
            <CardHeader>
              <div className="flex items-center justify-between">
                <CardTitle className="flex items-center space-x-2 space-x-reverse">
                  <Shield className="w-5 h-5" />
                  <span>إدارة الأدوار</span>
                </CardTitle>
                <div className="flex items-center space-x-2 space-x-reverse">
                  <div className="relative">
                    <Search className="absolute left-3 top-1/2 transform -translate-y-1/2 text-gray-400 w-4 h-4" />
                    <Input
                      placeholder="البحث في الأدوار..."
                      value={searchTerm}
                      onChange={(e) => setSearchTerm(e.target.value)}
                      className="pl-10 w-64"
                    />
                  </div>
                </div>
              </div>
            </CardHeader>
            <CardContent>
              {rolesLoading ? (
                <div className="flex items-center justify-center p-8">
                  <Loader2 className="w-8 h-8 animate-spin text-blue-600" />
                  <span className="mr-2">جاري تحميل الأدوار...</span>
                </div>
              ) : (
                <div className="space-y-4">
                  {filteredRoles.length > 0 ? (
                    <div className="grid gap-4">
                      {filteredRoles.map((role) => (
                        <div key={role.id} className="border rounded-lg p-4 flex items-center justify-between">
                          <div className="flex items-center space-x-4 space-x-reverse">
                            <Crown className={`w-6 h-6 ${role.is_system ? 'text-yellow-500' : 'text-gray-400'}`} />
                            <div>
                              <div className="flex items-center space-x-2 space-x-reverse">
                                <h3 className="font-semibold">{role.display_name}</h3>
                                {role.is_default && <Badge variant="secondary" className="text-xs">افتراضي</Badge>}
                                {role.is_system && <Badge variant="outline" className="text-xs">نظام</Badge>}
                              </div>
                              <p className="text-sm text-gray-600">{role.description || 'لا يوجد وصف'}</p>
                              <div className="flex items-center space-x-4 space-x-reverse mt-2">
                                <span className="text-xs text-gray-500">المستوى: {role.level}</span>
                                <Badge variant={role.is_active ? 'default' : 'secondary'} className="text-xs">
                                  {role.is_active ? 'نشط' : 'غير نشط'}
                                </Badge>
                              </div>
                            </div>
                          </div>
                          <div className="flex items-center space-x-2 space-x-reverse">
                            <Button
                              variant="ghost"
                              size="sm"
                              onClick={() => {
                                setSelectedRole(role);
                                setNewRoleForm({
                                  name: role.name,
                                  display_name: role.display_name,
                                  description: role.description,
                                  level: role.level,
                                  is_active: role.is_active,
                                  is_system: role.is_system,
                                  is_default: role.is_default,
                                  tenant_id: role.tenant_id
                                });
                                setShowCreateRole(true);
                              }}
                            >
                              <Edit className="w-4 h-4" />
                            </Button>
                            <Button
                              variant="ghost"
                              size="sm"
                              onClick={() => setRoleToDelete(role)}
                              disabled={role.is_system}
                            >
                              <Trash2 className="w-4 h-4" />
                            </Button>
                          </div>
                        </div>
                      ))}
                    </div>
                  ) : (
                    <div className="text-center p-8">
                      <Shield className="w-12 h-12 text-gray-400 mx-auto mb-4" />
                      <p className="text-gray-500">لا توجد أدوار متاحة</p>
                    </div>
                  )}
                </div>
              )}
            </CardContent>
          </Card>
        </TabsContent>

        {/* باقي التبويبات - مُبسطة لتجنب الأخطاء */}
        <TabsContent value="permissions">
          <Card>
            <CardHeader>
              <CardTitle>الصلاحيات</CardTitle>
            </CardHeader>
            <CardContent>
              <p className="text-gray-500">قريباً: إدارة الصلاحيات</p>
            </CardContent>
          </Card>
        </TabsContent>

        <TabsContent value="matrix">
          <Card>
            <CardHeader>
              <CardTitle>مصفوفة الصلاحيات</CardTitle>
            </CardHeader>
            <CardContent>
              <p className="text-gray-500">قريباً: مصفوفة الصلاحيات</p>
            </CardContent>
          </Card>
        </TabsContent>

        <TabsContent value="audit">
          <Card>
            <CardHeader>
              <CardTitle>سجل المراجعة</CardTitle>
            </CardHeader>
            <CardContent>
              <p className="text-gray-500">قريباً: سجل المراجعة</p>
            </CardContent>
          </Card>
        </TabsContent>
      </Tabs>

      {/* Dialog إنشاء/تعديل الدور */}
      <Dialog open={showCreateRole} onOpenChange={setShowCreateRole}>
        <DialogContent className="max-w-md mx-auto">
          <DialogHeader>
            <DialogTitle>
              {selectedRole ? 'تعديل الدور' : 'إنشاء دور جديد'}
            </DialogTitle>
            <DialogDescription>
              {selectedRole ? 'تعديل معلومات الدور الحالي' : 'إضافة دور جديد للنظام'}
            </DialogDescription>
          </DialogHeader>
          
          <div className="space-y-4" dir="rtl">
            <div>
              <Label htmlFor="role-name">اسم الدور (بالإنجليزية)</Label>
              <Input
                id="role-name"
                value={newRoleForm.name}
                onChange={(e) => setNewRoleForm(prev => ({ ...prev, name: e.target.value }))}
                placeholder="مثل: manager أو accountant"
              />
            </div>
            
            <div>
              <Label htmlFor="role-display-name">اسم الدور المعروض</Label>
              <Input
                id="role-display-name"
                value={newRoleForm.display_name}
                onChange={(e) => setNewRoleForm(prev => ({ ...prev, display_name: e.target.value }))}
                placeholder="مثل: مدير أو محاسب"
              />
            </div>
            
            <div>
              <Label htmlFor="role-level">مستوى الدور</Label>
              <Select
                value={newRoleForm.level.toString()}
                onValueChange={(value) => setNewRoleForm(prev => ({ ...prev, level: parseInt(value) }))}
              >
                <SelectTrigger>
                  <SelectValue />
                </SelectTrigger>
                <SelectContent>
                  <SelectItem value="100">100 - مستخدم عادي</SelectItem>
                  <SelectItem value="200">200 - موظف</SelectItem>
                  <SelectItem value="300">300 - مشرف</SelectItem>
                  <SelectItem value="500">500 - مدير</SelectItem>
                  <SelectItem value="800">800 - مدير عام</SelectItem>
                  <SelectItem value="900">900 - مدير النظام</SelectItem>
                </SelectContent>
              </Select>
            </div>
            
            <div>
              <Label htmlFor="role-description">وصف الدور</Label>
              <Textarea
                id="role-description"
                value={newRoleForm.description}
                onChange={(e) => setNewRoleForm(prev => ({ ...prev, description: e.target.value }))}
                placeholder="وصف مختصر لمهام ومسؤوليات هذا الدور"
                rows={3}
              />
            </div>

<<<<<<< HEAD
            {/* إضافة حقول للخصائص الجديدة */}
            <div className="flex items-center space-x-2 space-x-reverse">
              <Switch
                id="role-active"
                checked={newRoleForm.is_active}
                onCheckedChange={(checked) => setNewRoleForm(prev => ({ ...prev, is_active: checked }))}
              />
              <Label htmlFor="role-active">الدور نشط</Label>
=======
            <div className="flex justify-end gap-3">
              <Button
                variant="outline"
                onClick={() => {
                  setShowCreateRole(false);
                  setSelectedRole(null);
                  resetNewRoleForm();
                }}
              >
                إلغاء
              </Button>
              <ActionButton
                action={selectedRole ? "edit" : "create"}
                itemName="الدور"
                onClick={handleCreateRole}
                loading={createRoleMutation.isPending || updateRoleMutation.isPending}
              >
                {selectedRole ? 'تحديث' : 'إنشاء'}
              </ActionButton>
            </div>
          </div>
        </EnhancedDialog>

        {/* Role Details Dialog */}
        <EnhancedDialog
          open={showRoleDialog}
          onOpenChange={setShowRoleDialog}
          title={selectedRole ? `صلاحيات ${selectedRole.display_name}` : ''}
          description="عرض وإدارة صلاحيات الدور"
          size="lg"
          showCloseButton
        >
          {selectedRole && (
            <div className="space-y-4">
              <div className="grid grid-cols-2 gap-4">
                <div>
                  <Label>اسم الدور</Label>
                  <div className="mt-1 text-sm">{selectedRole.display_name}</div>
                </div>
                <div>
                  <Label>المستوى</Label>
                  <div className="mt-1 text-sm">{selectedRole.level}</div>
                </div>
              </div>
              
              <div>
                <Label>الوصف</Label>
                <div className="mt-1 text-sm text-muted-foreground">
                  {selectedRole.description || 'لا يوجد وصف'}
                </div>
              </div>

              <div>
                <Label>الصلاحيات</Label>
                <div className="mt-2 max-h-64 overflow-y-auto">
                  {selectedRole.permissions && selectedRole.permissions.length > 0 ? (
                    <div className="space-y-2">
                      {selectedRole.permissions.map((permission) => (
                        <div key={permission.id} className="flex items-center justify-between p-2 border rounded">
                          <span className="text-sm">{permission.display_name}</span>
                          <Badge variant="outline">{permission.level}</Badge>
                        </div>
                      ))}
                    </div>
                  ) : (
                    <div className="text-sm text-muted-foreground p-4 text-center border rounded">
                      لا توجد صلاحيات محددة لهذا الدور
                    </div>
                  )}
                </div>
              </div>
            </div>
          )}
        </EnhancedDialog>

        {/* Delete Role Dialog */}
        <EnhancedDialog
          open={showDeleteRole}
          onOpenChange={setShowDeleteRole}
          title="تأكيد حذف الدور"
          description="هذا الإجراء لا يمكن التراجع عنه"
          size="sm"
          showCloseButton
        >
          <div className="space-y-4">
            <div className="p-4 bg-red-50 border border-red-200 rounded-lg">
              <div className="flex">
                <AlertTriangle className="w-5 h-5 text-red-600 mt-0.5 ml-2" />
                <div>
                  <h4 className="text-sm font-medium text-red-800">
                    تحذير: حذف نهائي
                  </h4>
                  <p className="mt-1 text-sm text-red-700">
                    سيتم حذف الدور وجميع الصلاحيات المرتبطة به
                  </p>
                </div>
              </div>
>>>>>>> a0c1de8c
            </div>

            <div className="flex items-center space-x-2 space-x-reverse">
              <Switch
                id="role-default"
                checked={newRoleForm.is_default}
                onCheckedChange={(checked) => setNewRoleForm(prev => ({ ...prev, is_default: checked }))}
              />
              <Label htmlFor="role-default">دور افتراضي</Label>
            </div>
          </div>
          
          <div className="flex justify-end space-x-2 space-x-reverse pt-4">
            <Button
              variant="outline"
              onClick={() => {
                setShowCreateRole(false);
                setSelectedRole(null);
                resetNewRoleForm();
              }}
            >
              إلغاء
            </Button>
            <Button
              onClick={handleCreateRole}
              disabled={createRoleMutation.isPending || updateRoleMutation.isPending}
            >
              {createRoleMutation.isPending || updateRoleMutation.isPending ? (
                <>
                  <Loader2 className="w-4 h-4 mr-2 animate-spin" />
                  {selectedRole ? 'جاري التحديث...' : 'جاري الإنشاء...'}
                </>
              ) : (
                selectedRole ? 'تحديث الدور' : 'إنشاء الدور'
              )}
            </Button>
          </div>
        </DialogContent>
      </Dialog>

      {/* AlertDialog حذف الدور */}
      <AlertDialog open={!!roleToDelete} onOpenChange={() => setRoleToDelete(null)}>
        <AlertDialogContent>
          <AlertDialogHeader>
            <AlertDialogTitle>تأكيد حذف الدور</AlertDialogTitle>
            <AlertDialogDescription>
              هل أنت متأكد من حذف الدور "{roleToDelete?.display_name}"؟ 
              هذا الإجراء لا يمكن التراجع عنه وقد يؤثر على المستخدمين المرتبطين بهذا الدور.
            </AlertDialogDescription>
          </AlertDialogHeader>
          <AlertDialogFooter className="flex space-x-2 space-x-reverse">
            <AlertDialogCancel>إلغاء</AlertDialogCancel>
            <AlertDialogAction
              onClick={handleDeleteRole}
              className="bg-red-600 hover:bg-red-700"
              disabled={deleteRoleMutation.isPending}
            >
              {deleteRoleMutation.isPending ? (
                <>
                  <Loader2 className="w-4 h-4 mr-2 animate-spin" />
                  جاري الحذف...
                </>
              ) : (
                'حذف الدور'
              )}
            </AlertDialogAction>
          </AlertDialogFooter>
        </AlertDialogContent>
      </AlertDialog>
    </div>
  );
};

export default AdvancedPermissions;<|MERGE_RESOLUTION|>--- conflicted
+++ resolved
@@ -283,14 +283,10 @@
             name: newRoleForm.name,
             display_name: newRoleForm.display_name,
             description: newRoleForm.description,
-<<<<<<< HEAD
             level: newRoleForm.level,
             is_active: newRoleForm.is_active,
             is_system: newRoleForm.is_system,
             is_default: newRoleForm.is_default
-=======
-            level: newRoleForm.level
->>>>>>> a0c1de8c
           }
         });
         toast({
@@ -298,19 +294,10 @@
           description: `تم تحديث الدور ${newRoleForm.display_name} بنجاح`
         });
       } else {
-<<<<<<< HEAD
         // إنشاء دور جديد - إضافة الخصائص المطلوبة
         await createRoleMutation.mutateAsync({
           ...newRoleForm,
           tenant_id: currentTenant?.id
-=======
-        // إنشاء دور جديد
-        await createRoleMutation.mutateAsync({
-          ...newRoleForm,
-          is_active: true,
-          is_system: false,
-          is_default: false
->>>>>>> a0c1de8c
         });
         toast({
           title: 'تم الإنشاء بنجاح',
@@ -408,7 +395,6 @@
   }
 
   return (
-<<<<<<< HEAD
     <div className="container mx-auto p-6 space-y-6" dir="rtl">
       <div className="flex items-center justify-between">
         <div>
@@ -434,44 +420,9 @@
             <Plus className="w-4 h-4 mr-2" />
             دور جديد
           </Button>
-=======
-    <ErrorBoundary>
-      <div className="space-y-6">
-        {/* Header */}
-        <div className="flex items-center justify-between">
-          <div>
-            <h2 className="text-2xl font-bold">نظام الصلاحيات المتقدم</h2>
-            <p className="text-muted-foreground">
-              إدارة الأدوار والصلاحيات للمستخدمين
-            </p>
-          </div>
-          <div className="flex gap-2">
-            <EnhancedButton
-              onClick={() => refetchRoles()}
-              variant="outline"
-              icon={<RefreshCw className="w-4 h-4" />}
-              loadingText="جاري التحديث..."
-            >
-              تحديث
-            </EnhancedButton>
-            <ActionButton
-              action="create"
-              itemName="دور جديد"
-              onClick={() => {
-                setSelectedRole(null);
-                resetNewRoleForm();
-                setShowCreateRole(true);
-              }}
-              icon={<Plus className="w-4 h-4" />}
-            >
-              دور جديد
-            </ActionButton>
-          </div>
->>>>>>> a0c1de8c
         </div>
       </div>
 
-<<<<<<< HEAD
       {/* إحصائيات النظام - إصلاح active_users */}
       <div className="grid grid-cols-1 md:grid-cols-4 gap-6">
         <Card>
@@ -483,7 +434,9 @@
                   {formatNumber(systemStats?.total_users || 0)}
                 </p>
               </div>
-              <Users className="w-8 h-8 text-purple-600" />
+              <div className="w-8 h-8 bg-blue-100 rounded-full flex items-center justify-center">
+                <Users className="w-4 h-4 text-blue-600" />
+              </div>
             </div>
           </CardContent>
         </Card>
@@ -501,68 +454,6 @@
             </div>
           </CardContent>
         </Card>
-=======
-        {/* System Stats */}
-        {systemStats && (
-          <div className="grid grid-cols-1 md:grid-cols-4 gap-4">
-            <Card>
-              <CardContent className="p-6">
-                <div className="flex items-center justify-between">
-                  <div>
-                    <p className="text-sm font-medium text-muted-foreground text-right">الأدوار</p>
-                    <p className="text-2xl font-bold text-right">{formatNumber(systemStats.total_roles)}</p>
-                  </div>
-                  <div className="w-8 h-8 bg-blue-100 rounded-full flex items-center justify-center">
-                    <Users className="w-4 h-4 text-blue-600" />
-                  </div>
-                </div>
-              </CardContent>
-            </Card>
-            
-            <Card>
-              <CardContent className="p-6">
-                <div className="flex items-center justify-between">
-                  <div>
-                    <p className="text-sm font-medium text-muted-foreground text-right">الصلاحيات</p>
-                    <p className="text-2xl font-bold text-green-600 text-right">{formatNumber(systemStats.total_permissions)}</p>
-                  </div>
-                  <div className="w-8 h-8 bg-green-100 rounded-full flex items-center justify-center">
-                    <Shield className="w-4 h-4 text-green-600" />
-                  </div>
-                </div>
-              </CardContent>
-            </Card>
-            
-            <Card>
-              <CardContent className="p-6">
-                <div className="flex items-center justify-between">
-                  <div>
-                    <p className="text-sm font-medium text-muted-foreground text-right">المستخدمين النشطين</p>
-                    <p className="text-2xl font-bold text-purple-600 text-right">{formatNumber(systemStats.active_users_with_roles)}</p>
-                  </div>
-                  <div className="w-8 h-8 bg-purple-100 rounded-full flex items-center justify-center">
-                    <UserCheck className="w-4 h-4 text-purple-600" />
-                  </div>
-                </div>
-              </CardContent>
-            </Card>
-            
-            <Card>
-              <CardContent className="p-6">
-                <div className="flex items-center justify-between">
-                  <div>
-                    <p className="text-sm font-medium text-muted-foreground text-right">آخر تحديث</p>
-                    <p className="text-2xl font-bold text-orange-600 text-right">اليوم</p>
-                  </div>
-                  <div className="w-8 h-8 bg-orange-100 rounded-full flex items-center justify-center">
-                    <RefreshCw className="w-4 h-4 text-orange-600" />
-                  </div>
-                </div>
-              </CardContent>
-            </Card>
-          </div>
-        )}
->>>>>>> a0c1de8c
 
         <Card>
           <CardContent className="p-6">
@@ -796,16 +687,6 @@
               />
             </div>
 
-<<<<<<< HEAD
-            {/* إضافة حقول للخصائص الجديدة */}
-            <div className="flex items-center space-x-2 space-x-reverse">
-              <Switch
-                id="role-active"
-                checked={newRoleForm.is_active}
-                onCheckedChange={(checked) => setNewRoleForm(prev => ({ ...prev, is_active: checked }))}
-              />
-              <Label htmlFor="role-active">الدور نشط</Label>
-=======
             <div className="flex justify-end gap-3">
               <Button
                 variant="outline"
@@ -817,130 +698,22 @@
               >
                 إلغاء
               </Button>
-              <ActionButton
-                action={selectedRole ? "edit" : "create"}
-                itemName="الدور"
+              <Button
                 onClick={handleCreateRole}
                 loading={createRoleMutation.isPending || updateRoleMutation.isPending}
               >
-                {selectedRole ? 'تحديث' : 'إنشاء'}
-              </ActionButton>
-            </div>
-          </div>
-        </EnhancedDialog>
-
-        {/* Role Details Dialog */}
-        <EnhancedDialog
-          open={showRoleDialog}
-          onOpenChange={setShowRoleDialog}
-          title={selectedRole ? `صلاحيات ${selectedRole.display_name}` : ''}
-          description="عرض وإدارة صلاحيات الدور"
-          size="lg"
-          showCloseButton
-        >
-          {selectedRole && (
-            <div className="space-y-4">
-              <div className="grid grid-cols-2 gap-4">
-                <div>
-                  <Label>اسم الدور</Label>
-                  <div className="mt-1 text-sm">{selectedRole.display_name}</div>
-                </div>
-                <div>
-                  <Label>المستوى</Label>
-                  <div className="mt-1 text-sm">{selectedRole.level}</div>
-                </div>
-              </div>
-              
-              <div>
-                <Label>الوصف</Label>
-                <div className="mt-1 text-sm text-muted-foreground">
-                  {selectedRole.description || 'لا يوجد وصف'}
-                </div>
-              </div>
-
-              <div>
-                <Label>الصلاحيات</Label>
-                <div className="mt-2 max-h-64 overflow-y-auto">
-                  {selectedRole.permissions && selectedRole.permissions.length > 0 ? (
-                    <div className="space-y-2">
-                      {selectedRole.permissions.map((permission) => (
-                        <div key={permission.id} className="flex items-center justify-between p-2 border rounded">
-                          <span className="text-sm">{permission.display_name}</span>
-                          <Badge variant="outline">{permission.level}</Badge>
-                        </div>
-                      ))}
-                    </div>
-                  ) : (
-                    <div className="text-sm text-muted-foreground p-4 text-center border rounded">
-                      لا توجد صلاحيات محددة لهذا الدور
-                    </div>
-                  )}
-                </div>
-              </div>
-            </div>
-          )}
-        </EnhancedDialog>
-
-        {/* Delete Role Dialog */}
-        <EnhancedDialog
-          open={showDeleteRole}
-          onOpenChange={setShowDeleteRole}
-          title="تأكيد حذف الدور"
-          description="هذا الإجراء لا يمكن التراجع عنه"
-          size="sm"
-          showCloseButton
-        >
-          <div className="space-y-4">
-            <div className="p-4 bg-red-50 border border-red-200 rounded-lg">
-              <div className="flex">
-                <AlertTriangle className="w-5 h-5 text-red-600 mt-0.5 ml-2" />
-                <div>
-                  <h4 className="text-sm font-medium text-red-800">
-                    تحذير: حذف نهائي
-                  </h4>
-                  <p className="mt-1 text-sm text-red-700">
-                    سيتم حذف الدور وجميع الصلاحيات المرتبطة به
-                  </p>
-                </div>
-              </div>
->>>>>>> a0c1de8c
-            </div>
-
-            <div className="flex items-center space-x-2 space-x-reverse">
-              <Switch
-                id="role-default"
-                checked={newRoleForm.is_default}
-                onCheckedChange={(checked) => setNewRoleForm(prev => ({ ...prev, is_default: checked }))}
-              />
-              <Label htmlFor="role-default">دور افتراضي</Label>
+                {createRoleMutation.isPending || updateRoleMutation.isPending ? (
+                  <>
+                    <Loader2 className="w-4 h-4 mr-2 animate-spin" />
+                    {selectedRole ? 'جاري التحديث...' : 'جاري الإنشاء...'}
+                  </>
+                ) : (
+                  selectedRole ? 'تحديث الدور' : 'إنشاء الدور'
+                )}
+              </Button>
             </div>
           </div>
           
-          <div className="flex justify-end space-x-2 space-x-reverse pt-4">
-            <Button
-              variant="outline"
-              onClick={() => {
-                setShowCreateRole(false);
-                setSelectedRole(null);
-                resetNewRoleForm();
-              }}
-            >
-              إلغاء
-            </Button>
-            <Button
-              onClick={handleCreateRole}
-              disabled={createRoleMutation.isPending || updateRoleMutation.isPending}
-            >
-              {createRoleMutation.isPending || updateRoleMutation.isPending ? (
-                <>
-                  <Loader2 className="w-4 h-4 mr-2 animate-spin" />
-                  {selectedRole ? 'جاري التحديث...' : 'جاري الإنشاء...'}
-                </>
-              ) : (
-                selectedRole ? 'تحديث الدور' : 'إنشاء الدور'
-              )}
-            </Button>
-          </div>
         </DialogContent>
       </Dialog>
 
