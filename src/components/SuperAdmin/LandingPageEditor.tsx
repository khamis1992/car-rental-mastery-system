--- conflicted
+++ resolved
@@ -935,11 +935,7 @@
           onOpenChange={setShowPageEditor}
           title={selectedPage ? `تحرير: ${selectedPage.name}` : ''}
           description="تحرير محتوى وتصميم الصفحة"
-<<<<<<< HEAD
-          size="lg"
-=======
           size="xl"
->>>>>>> a0c1de8c
           showCloseButton
         >
           {selectedPage && (
